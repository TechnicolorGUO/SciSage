import os
import json
import arxiv

<<<<<<< HEAD
=======
GOOGLE_KEY = "xxx"  # find here: 

S2_API_KEY = ""  # semantic scholar api

DO_REFERENCE_SEARCH = True
DO_REFERENCE_SEARCH = False
>>>>>>> c1d69487

proxies = {"http": "http://localhost:1080", "https": "http://localhost:1080"}


# bge embedding model
retrival_model_url = "http://0.0.0.0:9655/v1/emb/encoder"

# 召回服务
<<<<<<< HEAD
=======
# recall_server_url = recall_server_url

>>>>>>> c1d69487
recall_server_url = "http://0.0.0.0:5008/search"
# 排序模型
rerank_model_url = "http://0.0.0.0:9756/v1/score/rerank"

# 核心chat模型

<<<<<<< HEAD
# chat_url = f"http://120.92.91.62:9757/v1/chat/completions" ## openscholar
=======
>>>>>>> c1d69487
chat_url = "http://0.0.0.0:9089/v1/chat/completions"  # r1-70b

CHAT_MODEL_NAME = "r1-llama70b"<|MERGE_RESOLUTION|>--- conflicted
+++ resolved
@@ -2,15 +2,12 @@
 import json
 import arxiv
 
-<<<<<<< HEAD
-=======
-GOOGLE_KEY = "xxx"  # find here: 
+GOOGLE_KEY = "xxx"  # find here:
 
 S2_API_KEY = ""  # semantic scholar api
 
 DO_REFERENCE_SEARCH = True
 DO_REFERENCE_SEARCH = False
->>>>>>> c1d69487
 
 proxies = {"http": "http://localhost:1080", "https": "http://localhost:1080"}
 
@@ -19,21 +16,14 @@
 retrival_model_url = "http://0.0.0.0:9655/v1/emb/encoder"
 
 # 召回服务
-<<<<<<< HEAD
-=======
 # recall_server_url = recall_server_url
 
->>>>>>> c1d69487
 recall_server_url = "http://0.0.0.0:5008/search"
 # 排序模型
 rerank_model_url = "http://0.0.0.0:9756/v1/score/rerank"
 
 # 核心chat模型
 
-<<<<<<< HEAD
-# chat_url = f"http://120.92.91.62:9757/v1/chat/completions" ## openscholar
-=======
->>>>>>> c1d69487
 chat_url = "http://0.0.0.0:9089/v1/chat/completions"  # r1-70b
 
 CHAT_MODEL_NAME = "r1-llama70b"